package service

import (
	"context"
	"fmt"
	"time"

	commonJWT "github.com/quadev-ltd/qd-common/pkg/jwt"
	"github.com/quadev-ltd/qd-common/pkg/log"
	commonLogger "github.com/quadev-ltd/qd-common/pkg/log"
	commonToken "github.com/quadev-ltd/qd-common/pkg/token"
	"go.mongodb.org/mongo-driver/bson/primitive"
	"golang.org/x/crypto/bcrypt"

	"qd-authentication-api/internal/jwt"
	"qd-authentication-api/internal/model"
	"qd-authentication-api/internal/repository"
	"qd-authentication-api/internal/util"
)

// TokenServicer is the interface for the authentication service
type TokenServicer interface {
	GetPublicKey(ctx context.Context) (string, error)
	GenerateJWTToken(ctx context.Context, claims *commonJWT.TokenClaims) (*string, error)
	GenerateJWTTokens(ctx context.Context, userEmail, userID string) (*model.AuthTokensResponse, error)
	GenerateEmailVerificationToken(ctx context.Context, userID primitive.ObjectID) (*string, error)
	GeneratePasswordResetToken(ctx context.Context, userID primitive.ObjectID) (*string, error)
	VerifyJWTToken(ctx context.Context, refreshTokenString string) (*commonJWT.TokenClaims, error)
	VerifyResetPasswordToken(ctx context.Context, userID, token string) (*model.Token, error)
	VerifyEmailVerificationToken(ctx context.Context, userID, token string) (*model.Token, error)
	RemoveUsedToken(ctx context.Context, token *model.Token) error
	RemoveUnusedTokens(ctx context.Context, userID primitive.ObjectID, tokenType commonToken.Type) error
}

// TokenService is the implementation of the authentication service
type TokenService struct {
	tokenRepository repository.TokenRepositoryer
	jwtManager      jwt.Managerer
	timeProvider    util.TimeProvider
}

var _ TokenServicer = &TokenService{}

// NewTokenService creates a new authentication service
func NewTokenService(
	tokenRepository repository.TokenRepositoryer,
	jwtManager jwt.Managerer,
	timeProvider util.TimeProvider,
) TokenServicer {
	return &TokenService{
		tokenRepository,
		jwtManager,
		timeProvider,
	}
}

// TODO: Inject GenerateVerificationToken or use JWT tokens
func (service *TokenService) generateVerificationToken(
	ctx context.Context,
	userID primitive.ObjectID,
	tokenType commonToken.Type,
) (*string, error) {
	logger, err := commonLogger.GetLoggerFromContext(ctx)
	if err != nil {
		return nil, err
	}
<<<<<<< HEAD
	err = service.RemoveUnusedTokens(ctx, userID, tokenType)
=======
	err = service.RemoveUnusedTokens(ctx, userID, commonToken.ResetPasswordTokenType)
>>>>>>> c4c07186
	if err != nil {
		return nil, err
	}
	verificationToken, err := util.GenerateVerificationToken()
	if err != nil {
		logger.Error(err, "Error generating verification token")
		return nil, &Error{Message: "Error generating verification token"}
	}
	tokenHash, _, err := util.GenerateHash(verificationToken, false)
	if err != nil {
		logger.Error(err, "Error hashing verification token")
		return nil, fmt.Errorf("Error hashing verification token")
	}
	var activeWinidow time.Duration
	if tokenType == commonToken.EmailVerificationTokenType {
		activeWinidow = VerificationTokenExpiry
	} else {
		activeWinidow = PasswordResetTokenExpiry
	}
	verificationTokentExpiryDate := service.timeProvider.Now().Add(activeWinidow)
	emailVerificationToken := &model.Token{
		UserID:    userID,
		TokenHash: string(tokenHash),
		ExpiresAt: verificationTokentExpiryDate,
		Type:      tokenType,
		IssuedAt:  service.timeProvider.Now(),
	}
	_, err = service.tokenRepository.InsertToken(ctx, emailVerificationToken)
	if err != nil {
		logger.Error(err, "Error inserting verification token in DB")
		return nil, fmt.Errorf("Error storing verification token")
	}
	return &verificationToken, nil
}

// GenerateEmailVerificationToken generates an email verification token
func (service *TokenService) GenerateEmailVerificationToken(ctx context.Context, userID primitive.ObjectID) (*string, error) {
	return service.generateVerificationToken(ctx, userID, commonToken.EmailVerificationTokenType)
}

// GeneratePasswordResetToken generates an email verification token
func (service *TokenService) GeneratePasswordResetToken(ctx context.Context, userID primitive.ObjectID) (*string, error) {
	return service.generateVerificationToken(ctx, userID, commonToken.ResetPasswordTokenType)
}

// RemoveUsedToken removes a token from the database
func (service *TokenService) RemoveUsedToken(ctx context.Context, token *model.Token) error {
	logger, err := commonLogger.GetLoggerFromContext(ctx)
	if err != nil {
		return err
	}
	err = service.tokenRepository.Remove(ctx, token)
	if err != nil {
		logger.Error(err, "Error removing old token")
		return &Error{Message: "Could not remove old token"}
	}
	return nil
}

// RemoveUnusedTokens removes the user old tokens from the database
func (service *TokenService) RemoveUnusedTokens(
	ctx context.Context,
	userID primitive.ObjectID,
	tokenType commonToken.Type,
) error {
	logger, err := commonLogger.GetLoggerFromContext(ctx)
	if err != nil {
		return err
	}
	err = service.tokenRepository.RemoveAllByUserIDAndTokenType(ctx, userID, tokenType)
	if err != nil {
		logger.Error(err, "Error removing old tokens")
		return &Error{Message: "Could not remove old tokens"}
	}
	return nil
}

// GetPublicKey ctx context.Contextgets the public key
func (service *TokenService) GetPublicKey(ctx context.Context) (string, error) {
	logger, err := commonLogger.GetLoggerFromContext(ctx)
	if err != nil {
		return "", err
	}
	key, err := service.jwtManager.GetPublicKey(ctx)
	if err != nil {
		logger.Error(err, "Error getting public key")
		return "", &Error{Message: "Error getting public key"}
	}
	return key, nil
}

// GenerateJWTToken creates a jwt token
func (service *TokenService) GenerateJWTToken(
	ctx context.Context,
	claims *commonJWT.TokenClaims,
) (*string, error) {
	logger, err := commonLogger.GetLoggerFromContext(ctx)
	if err != nil {
		return nil, err
	}
	tokenString, err := service.jwtManager.SignToken(claims)
	if err != nil {
		logger.Error(err, "Error creating jwt token")
		return nil, &Error{
			Message: "Error creating jwt token",
		}
	}
	return tokenString, nil
}

// GenerateJWTTokens creates a jwt access and refresh token
func (service *TokenService) GenerateJWTTokens(
	ctx context.Context,
	userEmail,
	userID string,
) (*model.AuthTokensResponse, error) {
	// Auth token creation
	authenticationTokenExpiration := service.timeProvider.Now().Add(AuthenticationTokenDuration)
	authTokenClaims := &commonJWT.TokenClaims{
		Email:  userEmail,
		UserID: userID,
		Type:   commonToken.AuthTokenType,
		Expiry: authenticationTokenExpiration,
	}
	authTokenString, err := service.GenerateJWTToken(ctx, authTokenClaims)
	if err != nil {
		return nil, fmt.Errorf("Error creating authentication token: %v", err)
	}

	// Refresh token creation
	refreshTokenExpiration := service.timeProvider.Now().Add(RefreshTokenDuration)
	refreshTokenClaims := &commonJWT.TokenClaims{
		Email:  userEmail,
		UserID: userID,
		Type:   commonToken.RefreshTokenType,
		Expiry: refreshTokenExpiration,
	}
	refreshTokenString, err := service.GenerateJWTToken(ctx, refreshTokenClaims)
	if err != nil {
		return nil, fmt.Errorf("Error creating refresh token: %v", err)
	}

	return &model.AuthTokensResponse{
		AuthToken:          *authTokenString,
		AuthTokenExpiry:    authenticationTokenExpiration,
		RefreshToken:       *refreshTokenString,
		RefreshTokenExpiry: refreshTokenExpiration,
		UserEmail:          userEmail,
		UserID:             userID,
	}, nil
}

// VerifyJWTToken refreshes an authentication token using a refresh token
func (service *TokenService) VerifyJWTToken(
	ctx context.Context,
	tokenValue string,
) (*commonJWT.TokenClaims, error) {
	logger, err := log.GetLoggerFromContext(ctx)
	if err != nil {
		return nil, err
	}
	// Verify the refresh token
	token, err := service.jwtManager.VerifyToken(tokenValue)
	if err != nil {
		logger.Error(err, "Error verifying token")
		return nil, &Error{
			Message: "Invalid or expired token",
		}
	}

	claims, err := service.jwtManager.GetClaimsFromToken(token)
	if err != nil {
		logger.Error(err, "Error getting claims from token")
		return nil, &Error{
			Message: "Error getting claims from token",
		}
	}
	return claims, nil
}

// TODO: take out token type check to the caller function

// VerifyTokenValidity verifies a email verification or password reset token validity
func (service *TokenService) VerifyTokenValidity(
	ctx context.Context,
	userID,
	tokenValue string,
	tokenType commonToken.Type,
) (*model.Token, error) {
	logger, err := log.GetLoggerFromContext(ctx)
	if err != nil {
		return nil, err
	}
	userIDObject, err := primitive.ObjectIDFromHex(userID)
	if err != nil {
		logger.Error(err, "Error converting user id to object id")
		return nil, &Error{Message: InvalidUserIDError}
	}
	token, err := service.tokenRepository.GetByUserIDAndTokenType(
		ctx,
		userIDObject,
		tokenType,
	)
	if err != nil {
		logger.Error(err, "Error getting token by user id and type")
		return nil, &Error{Message: InvalidTokenError}
	}
	resultError := bcrypt.CompareHashAndPassword([]byte(token.TokenHash), []byte(tokenValue))
	if resultError != nil {
		logger.Error(err, "Invalid verification token")
		return nil, &Error{Message: InvalidTokenError}
	}
	current := service.timeProvider.Now()
	timeDifference := current.Sub(token.ExpiresAt)
	if timeDifference >= 0 {
		return nil, &Error{Message: TokenExpiredError}
	}
	return token, nil
}

// VerifyResetPasswordToken verifies a password reset token validity
func (service *TokenService) VerifyResetPasswordToken(
	ctx context.Context,
	userID,
	tokenValue string,
) (*model.Token, error) {
	token, err := service.VerifyTokenValidity(ctx, userID, tokenValue, commonToken.ResetPasswordTokenType)
	if err != nil {
		return nil, err
	}
	return token, nil
}

// VerifyEmailVerificationToken verifies an email verification token validity
func (service *TokenService) VerifyEmailVerificationToken(
	ctx context.Context,
	userID,
	tokenValue string,
) (*model.Token, error) {
	token, err := service.VerifyTokenValidity(
		ctx,
		userID,
		tokenValue,
		commonToken.EmailVerificationTokenType,
	)
	if err != nil {
		return nil, err
	}
	return token, nil
}<|MERGE_RESOLUTION|>--- conflicted
+++ resolved
@@ -64,12 +64,9 @@
 	if err != nil {
 		return nil, err
 	}
-<<<<<<< HEAD
+  
 	err = service.RemoveUnusedTokens(ctx, userID, tokenType)
-=======
-	err = service.RemoveUnusedTokens(ctx, userID, commonToken.ResetPasswordTokenType)
->>>>>>> c4c07186
-	if err != nil {
+  if err != nil {
 		return nil, err
 	}
 	verificationToken, err := util.GenerateVerificationToken()
